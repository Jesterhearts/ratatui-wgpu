--- conflicted
+++ resolved
@@ -35,13 +35,10 @@
         GlyphId,
         RasterGlyphImage,
         RasterImageFormat,
+        RgbaColor,
     },
     GlyphBuffer,
     UnicodeBuffer,
-};
-use skrifa::{
-    instance::Location,
-    MetadataProvider,
 };
 use unicode_bidi::{
     Level,
@@ -109,6 +106,8 @@
     graphics::{
         BlendMode,
         Canvas,
+        Image,
+        SampleMode,
         Shader,
     },
     shaders::DefaultPostProcessor,
@@ -1030,91 +1029,35 @@
         Transform::default()
     };
 
-<<<<<<< HEAD
     let mut painter = Painter::new(
-        metrics,
+        font.font(),
         canvas,
         skew,
         scale,
-        metrics.ascender() as f32 * scale + computed_offset_y,
+        font.font().ascender() as f32 * scale + computed_offset_y,
         computed_offset_x,
     );
-    if metrics
+
+    if font
+        .font()
         .paint_color_glyph(
             GlyphId(info.glyph_id as _),
             0,
-            RgbaColor::new(255, 255, 255, 255),
+            RgbaColor::new(0, 0, 0, 255),
             &mut painter,
         )
         .is_some()
     {
         return (*cached, canvas.pack_result());
-=======
-    let mut image = vec![0u32; cached.width as usize * 2 * cached.height as usize * 2];
-
-    let glyph = if cfg!(feature = "colr_v1") {
-        font.skrifa()
-            .color_glyphs()
-            .get(skrifa::GlyphId::new(info.glyph_id))
-    } else {
-        font.skrifa().color_glyphs().get_with_format(
-            skrifa::GlyphId::new(info.glyph_id),
-            skrifa::color::ColorGlyphFormat::ColrV0,
-        )
-    };
-
-    if let Some(glyph) = glyph {
-        let mut target = DrawTarget::from_backing(
-            cached.width as i32 * 2,
-            cached.height as i32 * 2,
-            &mut image[..],
-        );
-
-        let mut painter = Painter::new(
-            font,
-            &mut target,
-            skew,
-            scale,
-            font.font().ascender() as f32 * scale + computed_offset_y,
-            computed_offset_x,
-        );
-        if glyph.paint(&Location::default(), &mut painter).is_ok() {
-            let mut final_image = DrawTarget::new(cached.width as i32, cached.height as i32);
-            final_image.draw_image_with_size_at(
-                cached.width as f32,
-                cached.height as f32,
-                0.,
-                0.,
-                &raqote::Image {
-                    width: cached.width as i32 * 2,
-                    height: cached.height as i32 * 2,
-                    data: &image,
-                },
-                &DrawOptions {
-                    blend_mode: raqote::BlendMode::Src,
-                    antialias: raqote::AntialiasMode::None,
-                    ..Default::default()
-                },
-            );
-
-            let mut final_image = final_image.into_vec();
-            for argb in final_image.iter_mut() {
-                let [a, r, g, b] = argb.to_be_bytes();
-                *argb = u32::from_le_bytes([r, g, b, a]);
-            }
-
-            return (*cached, final_image);
-        }
     }
 
     if let Some(raster) = font
         .font()
         .glyph_raster_image(GlyphId(info.glyph_id as _), u16::MAX)
     {
-        if let Some(value) = extract_color_image(&mut image, raster, cached, advance_scale) {
+        if let Some(value) = extract_color_image(canvas, raster, cached, advance_scale) {
             return value;
         }
->>>>>>> 9f57611f
     }
 
     let mut render = Outline::default();
@@ -1127,11 +1070,6 @@
         .outline_glyph(GlyphId(info.glyph_id as _), &mut render)
     {
         let path = render.finish();
-        let mut target = DrawTarget::from_backing(
-            cached.width as i32 * 2,
-            cached.height as i32 * 2,
-            &mut image[..],
-        );
 
         // Some fonts return bounds that are entirely negative. I'm not sure why this
         // is, but it means the glyph won't render at all. We check for this here and
@@ -1164,7 +1102,7 @@
         .font()
         .glyph_raster_image(GlyphId(info.glyph_id as _), u16::MAX)
     {
-        if let Some(value) = extract_bw_image(&mut image, raster, cached, advance_scale) {
+        if let Some(value) = extract_bw_image(canvas, raster, cached, advance_scale) {
             return value;
         }
     }
@@ -1176,25 +1114,35 @@
 }
 
 fn extract_color_image(
-    image: &mut Vec<u32>,
+    canvas: &mut Canvas,
     raster: RasterGlyphImage,
     cached: Entry,
     scale: f32,
 ) -> Option<(CacheRect, Vec<u32>)> {
+    let mut image = vec![Rgba::new(0., 0., 0., 0.); raster.width as usize * raster.height as usize];
     match raster.format {
         RasterImageFormat::PNG => {
             #[cfg(feature = "png")]
             {
                 let decoder = png::Decoder::new(std::io::Cursor::new(raster.data));
                 if let Ok(mut info) = decoder.read_info() {
-                    image.resize(info.output_buffer_size() / size_of::<u32>(), 0);
-                    if info.next_frame(bytemuck::cast_slice_mut(image)).is_err() {
+                    let mut buffer = vec![0u8; info.output_buffer_size()];
+                    if info
+                        .next_frame(bytemuck::cast_slice_mut(&mut buffer))
+                        .is_err()
+                    {
                         return None;
                     }
 
-                    for rgba in image.iter_mut() {
-                        let [r, g, b, a] = rgba.to_be_bytes();
-                        *rgba = u32::from_be_bytes([a, r, g, b]);
+                    for (rgba, out) in buffer.chunks(4).zip(image.iter_mut()) {
+                        let [r, g, b, a] = rgba.try_into().expect("Invalid chunk size");
+
+                        *out = Rgba::new(
+                            r as f32 / 255.,
+                            g as f32 / 255.,
+                            b as f32 / 255.,
+                            a as f32 / 255.,
+                        );
                     }
                 } else {
                     return None;
@@ -1204,115 +1152,95 @@
             return None;
         }
         RasterImageFormat::BitmapPremulBgra32 => {
-            image.resize(raster.width as usize * raster.height as usize, 0);
             for (y, row) in raster.data.chunks(raster.width as usize * 4).enumerate() {
                 for (x, pixel) in row.chunks(4).enumerate() {
                     let pixel: &[u8; 4] = pixel.try_into().expect("Invalid chunk size");
                     let [b, g, r, a] = *pixel;
-                    let pixel = u32::from_be_bytes([
-                        a,
-                        r.saturating_mul(255 / a),
-                        g.saturating_mul(255 / a),
-                        b.saturating_mul(255 / a),
-                    ]);
-                    image[y * raster.width as usize + x] = pixel;
+                    let b = b.saturating_mul(255 / a);
+                    let g = g.saturating_mul(255 / a);
+                    let r = r.saturating_mul(255 / a);
+
+                    image[y * raster.width as usize + x] = Rgba::new(
+                        r as f32 / 255.,
+                        g as f32 / 255.,
+                        b as f32 / 255.,
+                        a as f32 / 255.,
+                    );
                 }
             }
         }
         _ => return None,
     }
 
-    let mut final_image = DrawTarget::new(cached.width as i32, cached.height as i32);
-    final_image.draw_image_with_size_at(
-        cached.width as f32,
-        cached.height as f32,
-        raster.x as f32 * scale,
-        raster.y as f32 * scale,
-        &raqote::Image {
-            width: raster.width as i32,
-            height: raster.height as i32,
-            data: &*image,
+    canvas.fill(
+        &Shader::Image {
+            image: Image::new(&mut image, raster.width as u32, raster.height as u32),
+            mode: SampleMode::Pad,
         },
-        &DrawOptions {
-            blend_mode: raqote::BlendMode::Src,
-            antialias: raqote::AntialiasMode::None,
-            ..Default::default()
-        },
+        BlendMode::Source,
+        Transform::scale(
+            raster.width as f32 / cached.width as f32,
+            raster.height as f32 / raster.width as f32,
+        )
+        .then_translate((raster.x as f32 * scale, raster.y as f32 * scale).into()),
     );
 
-    let mut final_image = final_image.into_vec();
-    for argb in final_image.iter_mut() {
-        let [a, r, g, b] = argb.to_be_bytes();
-        *argb = u32::from_le_bytes([r, g, b, a]);
-    }
-
-    Some((*cached, final_image))
+    Some((*cached, canvas.pack_result()))
 }
 
 fn extract_bw_image(
-    image: &mut Vec<u32>,
+    canvas: &mut Canvas,
     raster: RasterGlyphImage,
     cached: Entry,
     scale: f32,
 ) -> Option<(CacheRect, Vec<u32>)> {
-    image.resize(raster.width as usize * raster.height as usize, 0);
+    let mut image = vec![Rgba::new(0., 0., 0., 0.); raster.width as usize * raster.height as usize];
 
     match raster.format {
         RasterImageFormat::BitmapMono => {
-            from_gray_unpacked::<1, 2>(image, raster, LUT_1);
+            from_gray_unpacked::<1, 2>(&mut image, raster, LUT_1);
         }
         RasterImageFormat::BitmapMonoPacked => {
-            from_gray_packed::<1, 2>(image, raster, LUT_1);
+            from_gray_packed::<1, 2>(&mut image, raster, LUT_1);
         }
         RasterImageFormat::BitmapGray2 => {
-            from_gray_unpacked::<2, 4>(image, raster, LUT_2);
+            from_gray_unpacked::<2, 4>(&mut image, raster, LUT_2);
         }
         RasterImageFormat::BitmapGray2Packed => {
-            from_gray_packed::<2, 4>(image, raster, LUT_2);
+            from_gray_packed::<2, 4>(&mut image, raster, LUT_2);
         }
         RasterImageFormat::BitmapGray4 => {
-            from_gray_unpacked::<4, 16>(image, raster, LUT_4);
+            from_gray_unpacked::<4, 16>(&mut image, raster, LUT_4);
         }
         RasterImageFormat::BitmapGray4Packed => {
-            from_gray_packed::<4, 16>(image, raster, LUT_4);
+            from_gray_packed::<4, 16>(&mut image, raster, LUT_4);
         }
         RasterImageFormat::BitmapGray8 => {
             for (byte, dst) in raster.data.iter().zip(image.iter_mut()) {
-                *dst = u32::from_be_bytes([*byte, 255, 255, 255]);
+                *dst = Rgba::new(1., 1., 1., *byte as f32 / 255.);
             }
         }
         _ => return None,
     }
 
-    let mut final_image = DrawTarget::new(cached.width as i32, cached.height as i32);
-    final_image.draw_image_with_size_at(
-        cached.width as f32,
-        cached.height as f32,
-        raster.x as f32 * scale,
-        raster.y as f32 * scale,
-        &raqote::Image {
-            width: raster.width as i32,
-            height: raster.height as i32,
-            data: &*image,
+    canvas.fill(
+        &Shader::Image {
+            image: Image::new(&mut image, raster.width as u32, raster.height as u32),
+            mode: SampleMode::Pad,
         },
-        &DrawOptions {
-            blend_mode: raqote::BlendMode::Src,
-            antialias: raqote::AntialiasMode::None,
-            ..Default::default()
-        },
+        BlendMode::Source,
+        Transform::scale(
+            raster.width as f32 / cached.width as f32,
+            raster.height as f32 / raster.width as f32,
+        )
+        .then_translate((raster.x as f32 * scale, raster.y as f32 * scale).into()),
     );
 
-    let mut final_image = final_image.into_vec();
-    for argb in final_image.iter_mut() {
-        let [a, r, g, b] = argb.to_be_bytes();
-        *argb = u32::from_le_bytes([r, g, b, a]);
-    }
-
-    Some((*cached, final_image))
+    Some((*cached, canvas.pack_result()))
 }
 
 fn from_gray_unpacked<const BITS: usize, const ENTRIES: usize>(
-    image: &mut [u32],
+    image: &mut [Rgba],
     raster: RasterGlyphImage,
     steps: [u8; ENTRIES],
 ) {
@@ -1328,13 +1256,13 @@
                 index |= 1 << (BITS - idx - 1);
             }
             let value = steps[index as usize];
-            *dst = u32::from_be_bytes([value, 255, 255, 255]);
+            *dst = Rgba::new(1., 1., 1., value as f32 / 255.);
         }
     }
 }
 
 fn from_gray_packed<const BITS: usize, const ENTRIES: usize>(
-    image: &mut [u32],
+    image: &mut [Rgba],
     raster: RasterGlyphImage,
     steps: [u8; ENTRIES],
 ) {
@@ -1345,7 +1273,7 @@
             index |= 1 << (BITS - idx - 1);
         }
         let value = steps[index as usize];
-        *dst = u32::from_be_bytes([value, 255, 255, 255]);
+        *dst = Rgba::new(1., 1., 1., value as f32 / 255.);
     }
 }
 
@@ -1402,19 +1330,19 @@
     };
 
     use crate::{
-<<<<<<< HEAD
-        backend::HeadlessSurface,
-        graphics::Image,
-=======
         backend::{
             wgpu_backend::{
                 extract_bw_image,
+                extract_color_image,
                 LUT_2,
                 LUT_4,
             },
             HeadlessSurface,
         },
->>>>>>> 9f57611f
+        graphics::{
+            Canvas,
+            Image,
+        },
         shaders::DefaultPostProcessor,
         utils::text_atlas::{
             CacheRect,
@@ -1449,26 +1377,16 @@
     #[test]
     #[serial]
     fn a_z() {
-        const HEIGHT: u32 = 72;
-        const WIDTH: u32 = 512;
-
         let mut terminal = Terminal::new(
             futures_lite::future::block_on(
                 Builder::<DefaultPostProcessor>::from_font(
                     Font::new(include_bytes!("fonts/CascadiaMono-Regular.ttf"))
                         .expect("Invalid font file"),
                 )
-<<<<<<< HEAD
-                .with_dimensions(
-                    NonZeroU32::new(HEIGHT).unwrap(),
-                    NonZeroU32::new(WIDTH).unwrap(),
-                )
-=======
                 .with_width_and_height(Dimensions {
                     width: NonZeroU32::new(512).unwrap(),
                     height: NonZeroU32::new(72).unwrap(),
                 })
->>>>>>> 9f57611f
                 .build_headless(),
             )
             .unwrap(),
@@ -1515,25 +1433,16 @@
     #[test]
     #[serial]
     fn arabic() {
-        const WIDTH: u32 = 256;
-        const HEIGHT: u32 = 72;
         let mut terminal = Terminal::new(
             futures_lite::future::block_on(
                 Builder::<DefaultPostProcessor>::from_font(
                     Font::new(include_bytes!("fonts/CascadiaMono-Regular.ttf"))
                         .expect("Invalid font file"),
                 )
-<<<<<<< HEAD
-                .with_dimensions(
-                    NonZeroU32::new(HEIGHT).unwrap(),
-                    NonZeroU32::new(WIDTH).unwrap(),
-                )
-=======
                 .with_width_and_height(Dimensions {
                     width: NonZeroU32::new(256).unwrap(),
                     height: NonZeroU32::new(72).unwrap(),
                 })
->>>>>>> 9f57611f
                 .build_headless(),
             )
             .unwrap(),
@@ -1580,25 +1489,15 @@
     #[test]
     #[serial]
     fn really_wide() {
-        const HEIGHT: u32 = 72;
-        const WIDTH: u32 = 512;
-
         let mut terminal = Terminal::new(
             futures_lite::future::block_on(
                 Builder::<DefaultPostProcessor>::from_font(
                     Font::new(include_bytes!("fonts/Fairfax.ttf")).expect("Invalid font file"),
                 )
-<<<<<<< HEAD
-                .with_dimensions(
-                    NonZeroU32::new(HEIGHT).unwrap(),
-                    NonZeroU32::new(WIDTH).unwrap(),
-                )
-=======
                 .with_width_and_height(Dimensions {
                     width: NonZeroU32::new(512).unwrap(),
                     height: NonZeroU32::new(72).unwrap(),
                 })
->>>>>>> 9f57611f
                 .build_headless(),
             )
             .unwrap(),
@@ -1645,26 +1544,16 @@
     #[test]
     #[serial]
     fn mixed() {
-        const HEIGHT: u32 = 72;
-        const WIDTH: u32 = 512;
-
         let mut terminal = Terminal::new(
             futures_lite::future::block_on(
                 Builder::<DefaultPostProcessor>::from_font(
                     Font::new(include_bytes!("fonts/CascadiaMono-Regular.ttf"))
                         .expect("Invalid font file"),
                 )
-<<<<<<< HEAD
-                .with_dimensions(
-                    NonZeroU32::new(HEIGHT).unwrap(),
-                    NonZeroU32::new(WIDTH).unwrap(),
-                )
-=======
                 .with_width_and_height(Dimensions {
                     width: NonZeroU32::new(512).unwrap(),
                     height: NonZeroU32::new(72).unwrap(),
                 })
->>>>>>> 9f57611f
                 .build_headless(),
             )
             .unwrap(),
@@ -1714,25 +1603,16 @@
     #[test]
     #[serial]
     fn mixed_colors() {
-        const HEIGHT: u32 = 72;
-        const WIDTH: u32 = 512;
         let mut terminal = Terminal::new(
             futures_lite::future::block_on(
                 Builder::<DefaultPostProcessor>::from_font(
                     Font::new(include_bytes!("fonts/CascadiaMono-Regular.ttf"))
                         .expect("Invalid font file"),
                 )
-<<<<<<< HEAD
-                .with_dimensions(
-                    NonZeroU32::new(HEIGHT).unwrap(),
-                    NonZeroU32::new(WIDTH).unwrap(),
-                )
-=======
                 .with_width_and_height(Dimensions {
                     width: NonZeroU32::new(512).unwrap(),
                     height: NonZeroU32::new(72).unwrap(),
                 })
->>>>>>> 9f57611f
                 .build_headless(),
             )
             .unwrap(),
@@ -1786,24 +1666,15 @@
     #[test]
     #[serial]
     fn overlap() {
-        const HEIGHT: u32 = 72;
-        const WIDTH: u32 = 256;
         let mut terminal = Terminal::new(
             futures_lite::future::block_on(
                 Builder::<DefaultPostProcessor>::from_font(
                     Font::new(include_bytes!("fonts/Fairfax.ttf")).expect("Invalid font file"),
                 )
-<<<<<<< HEAD
-                .with_dimensions(
-                    NonZeroU32::new(HEIGHT).unwrap(),
-                    NonZeroU32::new(WIDTH).unwrap(),
-                )
-=======
                 .with_width_and_height(Dimensions {
                     width: NonZeroU32::new(256).unwrap(),
                     height: NonZeroU32::new(72).unwrap(),
                 })
->>>>>>> 9f57611f
                 .build_headless(),
             )
             .unwrap(),
@@ -1885,25 +1756,15 @@
     #[test]
     #[serial]
     fn overlap_colors() {
-        const HEIGHT: u32 = 72;
-        const WIDTH: u32 = 256;
-
         let mut terminal = Terminal::new(
             futures_lite::future::block_on(
                 Builder::<DefaultPostProcessor>::from_font(
                     Font::new(include_bytes!("fonts/Fairfax.ttf")).expect("Invalid font file"),
                 )
-<<<<<<< HEAD
-                .with_dimensions(
-                    NonZeroU32::new(HEIGHT).unwrap(),
-                    NonZeroU32::new(WIDTH).unwrap(),
-                )
-=======
                 .with_width_and_height(Dimensions {
                     width: NonZeroU32::new(256).unwrap(),
                     height: NonZeroU32::new(72).unwrap(),
                 })
->>>>>>> 9f57611f
                 .build_headless(),
             )
             .unwrap(),
@@ -1992,17 +1853,12 @@
             recv.recv().unwrap().unwrap();
 
             let data = buffer.get_mapped_range();
-            let image =
-                ImageBuffer::<Rgba<u8>, _>::from_raw(surface.width, surface.height, data).unwrap();
-
-            let pixels = image.pixels().copied().collect::<Vec<_>>();
-            let golden = load_from_memory(include_bytes!("goldens/rgb_conversion.png")).unwrap();
-            let golden_pixels = golden.pixels().map(|(_, _, px)| px).collect::<Vec<_>>();
-
-            assert!(
-                pixels == golden_pixels,
-                "Rendered image differs from golden"
-            );
+            let image = Image::from_raw(&data);
+
+            let (golden, _, _) =
+                Image::load_from_memory(include_bytes!("goldens/rgb_conversion.png")).unwrap();
+
+            assert!(image == golden, "Rendered image differs from golden");
         }
         surface.buffer.as_ref().unwrap().unmap();
     }
@@ -2053,17 +1909,12 @@
             recv.recv().unwrap().unwrap();
 
             let data = buffer.get_mapped_range();
-            let image =
-                ImageBuffer::<Rgba<u8>, _>::from_raw(surface.width, surface.height, data).unwrap();
-
-            let pixels = image.pixels().copied().collect::<Vec<_>>();
-            let golden = load_from_memory(include_bytes!("goldens/srgb_conversion.png")).unwrap();
-            let golden_pixels = golden.pixels().map(|(_, _, px)| px).collect::<Vec<_>>();
-
-            assert!(
-                pixels == golden_pixels,
-                "Rendered image differs from golden"
-            );
+            let image = Image::from_raw(&data);
+
+            let (golden, _, _) =
+                Image::load_from_memory(include_bytes!("goldens/srgb_conversion.png")).unwrap();
+
+            assert!(image == golden, "Rendered image differs from golden");
         }
         surface.buffer.as_ref().unwrap().unmap();
     }
@@ -2071,27 +1922,27 @@
     #[test]
     #[cfg(feature = "png")]
     fn png() {
-        use crate::backend::wgpu_backend::extract_color_image;
-        let golden = load_from_memory(include_bytes!("goldens/A.png")).unwrap();
+        let (golden, width, height) =
+            Image::load_from_memory(include_bytes!("goldens/A.png")).unwrap();
         let raster = RasterGlyphImage {
             x: 0,
             y: 0,
-            width: golden.width() as u16,
-            height: golden.height() as u16,
+            width: width as u16,
+            height: height as u16,
             pixels_per_em: 0,
             format: RasterImageFormat::PNG,
             data: include_bytes!("goldens/A.png"),
         };
 
-        let mut image = vec![];
+        let mut canvas = Canvas::new(width, height);
         let extracted = extract_color_image(
-            &mut image,
+            &mut canvas,
             raster,
             Entry::Cached(CacheRect {
                 x: 0,
                 y: 0,
-                width: golden.width(),
-                height: golden.height(),
+                width,
+                height,
             }),
             1.0,
         )
@@ -2100,17 +1951,22 @@
 
         for (l, r) in bytemuck::cast_slice::<_, u8>(&extracted)
             .chunks(4)
-            .zip(golden.pixels())
+            .zip(golden)
         {
-            let [r, g, b, a] = r.2 .0;
-            assert_eq!(l, [a, b, g, r]);
+            assert_eq!(
+                l,
+                [
+                    (r.red * 255.) as u8,
+                    (r.green * 255.) as u8,
+                    (r.blue * 255.) as u8,
+                    (r.alpha * 255.) as u8,
+                ]
+            );
         }
     }
 
     #[test]
     fn bgra() {
-        use crate::backend::wgpu_backend::extract_color_image;
-
         const BLUE: u8 = 2;
         const GREEN: u8 = 4;
         const RED: u8 = 8;
@@ -2126,9 +1982,9 @@
             data: &data,
         };
 
-        let mut image = vec![];
+        let mut canvas = Canvas::new(1, 1);
         let extracted = extract_color_image(
-            &mut image,
+            &mut canvas,
             raster,
             Entry::Cached(CacheRect {
                 x: 0,
@@ -2161,9 +2017,9 @@
             data: &[data0, data1],
         };
 
-        let mut image = vec![];
+        let mut canvas = Canvas::new(4, 2);
         let extracted = extract_bw_image(
-            &mut image,
+            &mut canvas,
             raster,
             Entry::Cached(CacheRect {
                 x: 0,
@@ -2209,9 +2065,9 @@
             data: &[data0, data1],
         };
 
-        let mut image = vec![];
+        let mut canvas = Canvas::new(8, 2);
         let extracted = extract_bw_image(
-            &mut image,
+            &mut canvas,
             raster,
             Entry::Cached(CacheRect {
                 x: 0,
@@ -2267,9 +2123,9 @@
             data: &[data0, data1, data2, data3],
         };
 
-        let mut image = vec![];
+        let mut canvas = Canvas::new(6, 2);
         let extracted = extract_bw_image(
-            &mut image,
+            &mut canvas,
             raster,
             Entry::Cached(CacheRect {
                 x: 0,
@@ -2323,9 +2179,9 @@
             data: &[data0, data1, data2, data3, data4, data5],
         };
 
-        let mut image = vec![];
+        let mut canvas = Canvas::new(6, 4);
         let extracted = extract_bw_image(
-            &mut image,
+            &mut canvas,
             raster,
             Entry::Cached(CacheRect {
                 x: 0,
@@ -2391,9 +2247,9 @@
             data: &[data0, data1],
         };
 
-        let mut image = vec![];
+        let mut canvas = Canvas::new(1, 2);
         let extracted = extract_bw_image(
-            &mut image,
+            &mut canvas,
             raster,
             Entry::Cached(CacheRect {
                 x: 0,
@@ -2429,9 +2285,9 @@
             data: &[data0, data1],
         };
 
-        let mut image = vec![];
+        let mut canvas = Canvas::new(2, 2);
         let extracted = extract_bw_image(
-            &mut image,
+            &mut canvas,
             raster,
             Entry::Cached(CacheRect {
                 x: 0,
